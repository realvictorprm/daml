# Copyright (c) 2020 Digital Asset (Switzerland) GmbH and/or its affiliates. All rights reserved.
# SPDX-License-Identifier: Apache-2.0

# Azure Pipelines file, see https://aka.ms/yaml

# Enable builds on all branches
trigger:
  # Build every commit as our release process relies on
  # the release process being built alone.
  batch: false
  branches:
    include:
      - master
      - release/*

# Enable PR triggers that target the master branch
pr:
  autoCancel: true # cancel previous builds on push
  branches:
    include:
      - master
      - release/*

jobs:
  - job: git_sha
    pool:
      name: 'linux-pool'
      demands: assignment -equals default
    steps:
      - bash: |
          set -euo pipefail
          if [ "$(Build.Reason)" == "PullRequest" ]; then
              echo "##vso[task.setvariable variable=branch;isOutput=true]$(git rev-parse HEAD^2)"
              echo "##vso[task.setvariable variable=master;isOutput=true]$(git rev-parse HEAD^1)"
              echo "##vso[task.setvariable variable=fork_point;isOutput=true]$(git merge-base $(git rev-parse HEAD^1) $(git rev-parse HEAD^2))"
          else
              echo "##vso[task.setvariable variable=branch;isOutput=true]$(git rev-parse HEAD)"
              echo "##vso[task.setvariable variable=master;isOutput=true]$(git rev-parse HEAD^1)"
              echo "##vso[task.setvariable variable=fork_point;isOutput=true]$(git rev-parse HEAD^1)"
          fi
        name: out

  - job: check_standard_change_label
    dependsOn:
      - git_sha
    variables:
      fork_sha: $[ dependencies.git_sha.outputs['out.fork_point'] ]
      branch_sha: $[ dependencies.git_sha.outputs['out.branch'] ]
    condition: eq(variables['Build.Reason'], 'PullRequest')
    pool:
      name: 'linux-pool'
      demands: assignment -equals default
    steps:
      - checkout: self
      - bash: |
          set -euo pipefail

          has_changed () {
              git diff $(fork_sha) $(branch_sha) --name-only | grep -q "^$1"
          }

          fail_if_missing_std_change_label () {
              curl https://api.github.com/repos/digital-asset/daml/pulls/$PR -s | jq -r '.labels[].name' | grep -q '^Standard-Change$'
          }

          if has_changed "infra/" || has_changed "LATEST"; then
              fail_if_missing_std_change_label
          fi
        env:
          PR: $(System.PullRequest.PullRequestNumber)

  - job: check_changelog_entry
    dependsOn:
      - git_sha
    variables:
      fork_sha: $[ dependencies.git_sha.outputs['out.fork_point'] ]
      branch_sha: $[ dependencies.git_sha.outputs['out.branch'] ]
      pr.num: $[ variables['System.PullRequest.PullRequestNumber'] ]
    condition: eq(variables['Build.Reason'], 'PullRequest')
    pool:
      name: 'linux-pool'
      demands: assignment -equals default
    steps:
      - checkout: self
      - template: ci/bash-lib.yml
        parameters:
          var_name: bash-lib
      - bash: |
          set -euo pipefail
          source $(bash-lib)
          git checkout $(branch_sha)
          if ci/check-changelog.sh $(fork_sha); then
              exit 0
          else
              user=$(user_slack_handle $(branch_sha))
              if [ "$user" != "" ]; then
                  tell_slack "<@${user}> <https://dev.azure.com/digitalasset/daml/_build/results?buildId=$(Build.BuildId)|Build $(Build.BuildId)> for <https://github.com/digital-asset/daml/pull/$(pr.num)|PR $(pr.num)> is missing a changelog entry." \
                         "$(Slack.team-daml-ci)"
              fi
              exit 1
          fi

  - template: ci/da-ghc-lib/compile.yml
    parameters:
      final_job_name: da_ghc_lib

  - job: Linux
    dependsOn:
      - da_ghc_lib
      - check_for_release
    variables:
      release_sha: $[ dependencies.check_for_release.outputs['out.release_sha'] ]
      release_tag: $[ coalesce(dependencies.check_for_release.outputs['out.release_tag'], '0.0.0') ]
      trigger_sha: $[ dependencies.check_for_release.outputs['out.trigger_sha'] ]
      is_release: $[ dependencies.check_for_release.outputs['out.is_release'] ]
    timeoutInMinutes: 360
    pool:
      name: 'linux-pool'
      demands: assignment -equals default
    steps:
      - template: ci/report-start.yml
      - checkout: self
      - bash: |
          set -euo pipefail
          git checkout $(release_sha)
        name: checkout_release
        condition: eq(variables.is_release, 'true')
      - template: ci/build-unix.yml
        parameters:
          release_tag: $(release_tag)
          name: 'linux'
          is_release: variables.is_release
      - bash: |
          set -euo pipefail
          source dev-env/load.sh
          bazel build //release:release
          ./bazel-bin/release/release --release-dir "$(mktemp -d)"
        condition: and(succeeded(), ne(variables['is_release'], 'true'))
      - template: ci/tell-slack-failed.yml
        parameters:
          trigger_sha: '$(trigger_sha)'
      - template: ci/report-end.yml

  - job: macOS
    dependsOn:
      - da_ghc_lib
      - check_for_release
    timeoutInMinutes: 360
    pool:
      name: macOS-pool
      demands: assignment -equals default
    variables:
      release_sha: $[ dependencies.check_for_release.outputs['out.release_sha'] ]
      release_tag: $[ coalesce(dependencies.check_for_release.outputs['out.release_tag'], '0.0.0') ]
      trigger_sha: $[ dependencies.check_for_release.outputs['out.trigger_sha'] ]
      is_release: $[ dependencies.check_for_release.outputs['out.is_release'] ]
    steps:
      - template: ci/report-start.yml
      - template: ci/clear-shared-segments-macos.yml
      - checkout: self
      - bash: |
          set -euo pipefail
          git checkout $(release_sha)
        name: checkout_release
        condition: eq(variables.is_release, 'true')
      - template: ci/build-unix.yml
        parameters:
          release_tag: $(release_tag)
          name: macos
          is_release: variables.is_release
      - template: ci/tell-slack-failed.yml
        parameters:
          trigger_sha: '$(trigger_sha)'
      - template: ci/report-end.yml

  - template: ci/patch_bazel_windows/compile.yml
    parameters:
      final_job_name: patch_bazel_windows

  - job: Windows
    dependsOn:
      - da_ghc_lib
      - check_for_release
      - patch_bazel_windows
    variables:
      release_sha: $[ dependencies.check_for_release.outputs['out.release_sha'] ]
      release_tag: $[ coalesce(dependencies.check_for_release.outputs['out.release_tag'], '0.0.0') ]
      trigger_sha: $[ dependencies.check_for_release.outputs['out.trigger_sha'] ]
      is_release: $[ dependencies.check_for_release.outputs['out.is_release'] ]
    timeoutInMinutes: 360
    pool:
      name: 'windows-pool'
      demands: assignment -equals default
    steps:
      - template: ci/report-start.yml
      - checkout: self
      - bash: |
          set -euo pipefail
          git checkout $(release_sha)
        name: checkout_release
        condition: eq(variables.is_release, 'true')
      - template: ci/build-windows.yml
        parameters:
          release_tag: $(release_tag)
          is_release: variables.is_release
      - task: PublishBuildArtifacts@1
        condition: succeededOrFailed()
        inputs:
          pathtoPublish: '$(Build.StagingDirectory)'
          artifactName: 'Bazel Logs'
      - template: ci/tell-slack-failed.yml
        parameters:
          trigger_sha: '$(trigger_sha)'
      - template: ci/report-end.yml

  - job: Linux_scala_2_13
    dependsOn:
      - da_ghc_lib
    timeoutInMinutes: 360
    pool:
      name: 'linux-pool'
      demands: assignment -equals default
    steps:
      - template: ci/report-start.yml
      - checkout: self
      - bash: ci/dev-env-install.sh
        displayName: 'Build/Install the Developer Environment'
      - bash: |
          source dev-env/load.sh
          ci/dev-env-push.py
        displayName: 'Push Developer Environment build results'
        condition: eq(variables['System.PullRequest.IsFork'], 'False')
        env:
          # to upload to the Nix cache
          GOOGLE_APPLICATION_CREDENTIALS_CONTENT: $(GOOGLE_APPLICATION_CREDENTIALS_CONTENT)
          NIX_SECRET_KEY_CONTENT: $(NIX_SECRET_KEY_CONTENT)

      - bash: ci/configure-bazel.sh
        displayName: 'Configure Bazel'
        env:
          IS_FORK: $(System.PullRequest.IsFork)
          # to upload to the bazel cache
          GOOGLE_APPLICATION_CREDENTIALS_CONTENT: $(GOOGLE_APPLICATION_CREDENTIALS_CONTENT)
      - bash: |
          set -euo pipefail
<<<<<<< HEAD
          source dev-env/load.sh
          bazel build --config scala_2_13 //libs-scala/...
=======
          eval "$(./dev-env/bin/dade-assist)"
          bazel build --config scala_2_13 //libs-scala/... //daml-lf/data
>>>>>>> a7891a32
          # gatling-utils tests fail with a ClassNotFoundException for scala.collection.SeqLike
          bazel test --config scala_2_13 -- //libs-scala/... //daml-lf/data/... -//libs-scala/gatling-utils/...
        displayName: 'Build'
      - template: ci/tell-slack-failed.yml
        parameters:
          trigger_sha: '$(trigger_sha)'
      - template: ci/report-end.yml

  - job: compatibility_ts_libs
    dependsOn:
      - da_ghc_lib
      - check_for_release
    timeoutInMinutes: 360
    pool:
      name: linux-pool
      demands: assignment -equals default
    steps:
      - template: ci/report-start.yml
      - checkout: self
      - template: ci/compatibility_ts_libs.yml
      - template: ci/tell-slack-failed.yml
      - template: ci/report-end.yml

  - job: compatibility_linux
    dependsOn:
      - da_ghc_lib
      - check_for_release
      - compatibility_ts_libs
    timeoutInMinutes: 360
    pool:
      name: linux-pool
      demands: assignment -equals default
    steps:
      - template: ci/report-start.yml
      - checkout: self
      - template: ci/compatibility.yml
        parameters:
          test_flags: '--quick'
      - template: ci/tell-slack-failed.yml
      - template: ci/report-end.yml

  - job: compatibility_macos
    dependsOn:
      - da_ghc_lib
      - check_for_release
      - compatibility_ts_libs
    timeoutInMinutes: 360
    pool:
      name: macOS-pool
      demands: assignment -equals default
    steps:
      - template: ci/report-start.yml
      - template: ci/clear-shared-segments-macos.yml
      - checkout: self
      - template: ci/compatibility.yml
        parameters:
          test_flags: '--quick'
      - template: ci/tell-slack-failed.yml
      - template: ci/report-end.yml

  - job: compatibility_windows
    dependsOn:
      - da_ghc_lib
      - check_for_release
      - compatibility_ts_libs
      - patch_bazel_windows
    timeoutInMinutes: 360
    pool:
      name: 'windows-pool'
      demands: assignment -equals default
    steps:
      - template: ci/report-start.yml
      - checkout: self
      - template: ci/compatibility-windows.yml
        parameters:
          test_flags: '--quick'
      - template: ci/tell-slack-failed.yml
      - template: ci/report-end.yml
      - task: PublishBuildArtifacts@1
        condition: succeededOrFailed()
        inputs:
          pathtoPublish: '$(Build.StagingDirectory)'
          artifactName: 'Bazel Compatibility Logs'

  - job: check_for_release
    dependsOn:
      - git_sha
    variables:
      branch_sha: $[ dependencies.git_sha.outputs['out.branch'] ]
      fork_sha: $[ dependencies.git_sha.outputs['out.fork_point'] ]
    pool:
      name: "linux-pool"
      demands: assignment -equals default
    steps:
      - bash: |
          set -euo pipefail

          ./release.sh check

          changes_release_files() {
              changed="$(git diff-tree --no-commit-id --name-only -r $(fork_sha) $(branch_sha) | sort)"
              [ "LATEST" = "$changed" ]
          }

          changes_one_line_in_latest() {
              changed="$(git diff-tree --no-commit-id --numstat -r $(fork_sha) $(branch_sha) -- LATEST | awk '{print $1 "_" $2}')"
              add_one="1_0"
              change_one="1_1"
              [[ "$add_one" == "$changed" || "$change_one" == "$changed" ]]
          }

          setvar() {
              echo "Setting '$1' to '$2'"
              echo "##vso[task.setvariable variable=$1;isOutput=true]$2"
          }

          added_line() {
              echo "$(git diff $(fork_sha) $(branch_sha) -- LATEST | tail -n+6 | grep '^\+' | cut -c2-)"
          }

          if changes_release_files; then
              if changes_one_line_in_latest; then
                  setvar is_release true
                  setvar trigger_sha $(branch_sha)
                  setvar release_sha "$(added_line | awk '{print $1}')"
                  setvar release_tag "$(added_line | awk '{print $2}')"
              else
                  echo "Release commit should only add one version."
                  exit 1
              fi
          else
              setvar is_release false
          fi
        name: out

  - job: check_perf_test
    pool:
      name: linux-pool
      demands: assignment -equals default
    condition: eq(variables['Build.Reason'], 'IndividualCI')
    steps:
    - bash: |
        TEST_SHA=$(cat ci/cron/perf/test_sha)
        LAST_CHANGES=$(git log -n1 --format=%H daml-lf/scenario-interpreter/src/perf)
        CURRENT_SHA=$(git rev-parse HEAD)
        if [ "$TEST_SHA" != "$LAST_CHANGES" ]; then
            if [ "$LAST_CHANGES" = "$CURRENT_SHA" ]; then
                curl -XPOST \
                     -i \
                     -H 'Content-Type: application/json' \
                     --data "{\"text\":\"<!here> Perf tests seem to have changed. Please manually check:\n\`\`\`\ngit diff $TEST_SHA $LAST_CHANGES -- daml-lf/scenario-interpreter/src/perf\n\`\`\`\nand update accordingly. If the change is benign, update \`ci/cron/perf/test_sha\` to \`$LAST_CHANGES\`. With no intervention, you will no longer get performance reports.\"}" \
                     $(Slack.team-daml)
            else
                echo "Changes detected, but not from this commit."
            fi
        else
            echo "No change detected."
        fi
      displayName: check perf changes

  - job: release
    dependsOn: [ "check_for_release", "Linux", "macOS", "Windows" ]
    condition: and(succeeded(),
                   eq(dependencies.check_for_release.outputs['out.is_release'], 'true'),
                   eq(variables['Build.SourceBranchName'], 'master'))
    pool:
      vmImage: "Ubuntu-16.04"
    variables:
      linux-tarball: $[ dependencies.Linux.outputs['publish.tarball'] ]
      macos-tarball: $[ dependencies.macOS.outputs['publish.tarball'] ]
      windows-tarball: $[ dependencies.Windows.outputs['publish.tarball'] ]
      windows-installer: $[ dependencies.Windows.outputs['publish.installer'] ]
      protos-zip: $[ dependencies.Linux.outputs['publish.protos-zip'] ]
      daml-on-sql: $[ dependencies.Linux.outputs['publish.daml-on-sql'] ]
      json-api: $[ dependencies.Linux.outputs['publish.json-api'] ]
      script-runner: $[ dependencies.Linux.outputs['publish.script-runner'] ]
      trigger-runner: $[ dependencies.Linux.outputs['publish.trigger-runner'] ]
      release_sha: $[ dependencies.check_for_release.outputs['out.release_sha'] ]
      release_tag: $[ dependencies.check_for_release.outputs['out.release_tag'] ]
      trigger_sha: $[ dependencies.check_for_release.outputs['out.trigger_sha'] ]
    steps:
      - template: ci/report-start.yml
      - checkout: self
        persistCredentials: true
      - bash: |
          set -euo pipefail
          if git tag v$(release_tag) $(release_sha); then
            git push origin v$(release_tag)
            mkdir $(Build.StagingDirectory)/release
            mkdir $(Build.StagingDirectory)/artifactory
          else
            echo "##vso[task.setvariable variable=skip-github]TRUE"
          fi
      - task: DownloadPipelineArtifact@0
        inputs:
          artifactName: $(linux-tarball)
          targetPath: $(Build.StagingDirectory)/release
        condition: not(eq(variables['skip-github'], 'TRUE'))
      - task: DownloadPipelineArtifact@0
        inputs:
          artifactName: $(macos-tarball)
          targetPath: $(Build.StagingDirectory)/release
        condition: not(eq(variables['skip-github'], 'TRUE'))
      - task: DownloadPipelineArtifact@0
        inputs:
          artifactName: $(windows-tarball)
          targetPath: $(Build.StagingDirectory)/release
        condition: not(eq(variables['skip-github'], 'TRUE'))
      - task: DownloadPipelineArtifact@0
        inputs:
          artifactName: $(windows-installer)
          targetPath: $(Build.StagingDirectory)/release
        condition: not(eq(variables['skip-github'], 'TRUE'))
      - task: DownloadPipelineArtifact@0
        inputs:
          artifactName: $(protos-zip)
          targetPath: $(Build.StagingDirectory)/release
        condition: not(eq(variables['skip-github'], 'TRUE'))
      - task: DownloadPipelineArtifact@0
        inputs:
          artifactName: $(daml-on-sql)
          targetPath: $(Build.StagingDirectory)/release
        condition: not(eq(variables['skip-github'], 'TRUE'))
      - task: DownloadPipelineArtifact@0
        inputs:
          artifactName: $(json-api)
          targetPath: $(Build.StagingDirectory)/release
        condition: not(eq(variables['skip-github'], 'TRUE'))
      - task: DownloadPipelineArtifact@0
        inputs:
          artifactName: $(trigger-runner)
          targetPath: $(Build.StagingDirectory)/artifactory
        condition: not(eq(variables['skip-github'], 'TRUE'))
      - task: DownloadPipelineArtifact@0
        inputs:
          artifactName: $(script-runner)
          targetPath: $(Build.StagingDirectory)/artifactory
        condition: not(eq(variables['skip-github'], 'TRUE'))
      - bash: |
          set -euo pipefail
          KEY_FILE=$(mktemp)
          GPG_DIR=$(mktemp -d)
          cleanup() {
              rm -rf $KEY_FILE $GPG_DIR
          }
          trap cleanup EXIT
          echo "$GPG_KEY" | base64 -d > $KEY_FILE
          gpg --homedir $GPG_DIR --no-tty --quiet --import $KEY_FILE
          cd $(Build.StagingDirectory)/release
          sha256sum $(find . -type f | sort) > sha256sums
          # Note: relies on our release artifacts not having spaces in their
          # names. Creates a ${f}.asc with the signature for each $f.
          for f in *; do
              gpg --homedir $GPG_DIR -ab $f
          done
          cd ../artifactory
          for f in *; do
              gpg --homedir $GPG_DIR -ab $f
          done
        env:
          GPG_KEY: $(gpg-code-signing)
      - task: GitHubRelease@0
        inputs:
          gitHubConnection: 'garyverhaegen-da'
          repositoryName: '$(Build.Repository.Name)'
          action: 'create'
          target: '$(release_sha)'
          tagSource: 'manual'
          tag: 'v$(release_tag)'
          assets: $(Build.StagingDirectory)/release/*
          assetUploadMode: 'replace'
          title: '$(release_tag)'
          addChangeLog: false
          isPrerelease: true
          releaseNotesSource: 'input'
          releaseNotes: "This is a pre-release. Use at your own risk."
        condition: not(eq(variables['skip-github'], 'TRUE'))
      - bash: |
          set -euo pipefail

          push() {
            local file repository
            repository=$1
            file=$2
            curl -f \
                 -u "$AUTH" \
                 -H "X-Checksum-MD5:$(md5sum ${local} | awk '{print $1}')" \
                 -H "X-Checksum-SHA1:$(sha1sum ${local} | awk '{print $1}')" \
                 -X PUT \
                 -T $(Build.StagingDirectory)/artifactory/${file} \
                 https://digitalasset.jfrog.io/artifactory/${repository}/$(release_tag)/${file}
          }

          push daml-trigger-runner $(trigger-runner)
          push daml-trigger-runner $(trigger-runner).asc
          push daml-script-runner $(script-runner)
          push daml-script-runner $(script-runner).asc
        env:
          AUTH: $(ARTIFACTORY_USERPASS)
        condition: not(eq(variables['skip-github'], 'TRUE'))
      - template: ci/bash-lib.yml
        parameters:
          var_name: bash-lib
      - bash: |
          set -euo pipefail

          source $(bash-lib)

          cd $(Build.StagingDirectory)/release
          for f in *; do
              gcs "$GCRED" cp "$f" "gs://daml-data/releases/$(release_tag)/github/$f"
          done

          cd $(Build.StagingDirectory)/artifactory
          for f in *; do
              gcs "$GCRED" cp "$f" "gs://daml-data/releases/$(release_tag)/artifactory/$f"
          done
        name: backup_to_gcs
        env:
          GCRED: $(GOOGLE_APPLICATION_CREDENTIALS_CONTENT)
        condition: not(eq(variables['skip-github'], 'TRUE'))
      - bash: |
          set -euo pipefail
          pr_handler=$(head -1 release/rotation | awk '{print $1}')
          curl -XPOST \
               -i \
               -H 'Content-Type: application/json' \
               --data "{\"text\":\"<@${pr_handler}> Release \`$(release_tag)\` is ready for testing. See <https://github.com/digital-asset/daml/blob/master/release/RELEASE.md|release instructions>. (<https://dev.azure.com/digitalasset/daml/_build/results?buildId=$(Build.BuildId)|build>, <https://github.com/digital-asset/daml/commit/$(trigger_sha)|trigger commit>, <https://github.com/digital-asset/daml/commit/$(release_sha)|target commit>)\"}" \
               $(Slack.team-daml)
      - template: ci/tell-slack-failed.yml
        parameters:
          trigger_sha: '$(trigger_sha)'
      - template: ci/report-end.yml

  - job: compat_versions_pr
    dependsOn:
    - git_sha
    - release
    - check_for_release
    pool:
      name: linux-pool
      demands: assignment -equals default
    variables:
      release_tag: $[ dependencies.check_for_release.outputs['out.release_tag'] ]
      branch_sha: $[ dependencies.git_sha.outputs['out.branch'] ]
    steps:
    - checkout: self
      persistCredentials: true
    - bash: ci/dev-env-install.sh
    - template: ci/bash-lib.yml
      parameters:
        var_name: bash_lib
    - bash: |
        set -euo pipefail
        source dev-env/load.sh

        source $(bash_lib)

        setvar() {
            echo "Setting '$1' to '$2'"
            echo "##vso[task.setvariable variable=$1;isOutput=true]$2"
        }

        DELAY=1
        while ! curl --fail -I https://repo1.maven.org/maven2/com/daml/ledger-api-test-tool/$(release_tag)/ledger-api-test-tool-$(release_tag).jar; do
            sleep $DELAY
            DELAY=$(( DELAY * 2 ))
            if (( $DELAY > 2000 )); then
                echo "Too many attempts waiting for Maven."
                exit 1
            fi
        done

        trap "git checkout $(branch_sha)" EXIT
        git checkout origin/master
        cp .bazelrc compatibility/
        compatibility/update-versions.sh
        git add compatibility/versions.bzl compatibility/maven_install.json

        BRANCH=update-compat-versions-for-$(release_tag)-$(Build.BuildId)
        TITLE="update compat versions for $(release_tag)"
        open_pr "$BRANCH" "$TITLE"

        setvar "branch" "$BRANCH"
      name: out

    - template: ci/tell-slack-failed.yml
      parameters:
        trigger_sha: '$(trigger_sha)'

  - job: compat_versions_pr_trigger_daily
    dependsOn: compat_versions_pr
    pool:
      vmImage: "ubuntu-latest"
    variables:
      branch: $[ dependencies.compat_versions_pr.outputs['out.branch'] ]
    steps:
    - checkout: none
    - bash: |
        set -euo pipefail
        az extension add --name azure-devops
        echo "$(System.AccessToken)" | az devops login --org "https://dev.azure.com/digitalasset"
        az pipelines build queue --branch $(branch) --definition-name "digital-asset.daml-daily-compat" --org "https://dev.azure.com/digitalasset" --project daml
        az pipelines build queue --branch $(branch) --definition-name "digital-asset.daml" --org "https://dev.azure.com/digitalasset" --project daml

  - job: collect_build_data
    condition: always()
    dependsOn:
      - Linux
      - macOS
      - Windows
      - release
      - git_sha
      - compatibility_macos
      - compatibility_linux
      - compatibility_windows
      - Linux_scala_2_13
    pool:
      name: "linux-pool"
      demands: assignment -equals default
    variables:
      Linux.start: $[ dependencies.Linux.outputs['start.time'] ]
      Linux.machine: $[ dependencies.Linux.outputs['start.machine'] ]
      Linux.end: $[ dependencies.Linux.outputs['end.time'] ]
      Linux.status: $[ dependencies.Linux.result ]
      macOS.start: $[ dependencies.macOS.outputs['start.time'] ]
      macOS.machine: $[ dependencies.macOS.outputs['start.machine'] ]
      macOS.end: $[ dependencies.macOS.outputs['end.time'] ]
      macOS.status: $[ dependencies.macOS.result ]
      Windows.start: $[ dependencies.Windows.outputs['start.time'] ]
      Windows.machine: $[ dependencies.Windows.outputs['start.machine'] ]
      Windows.end: $[ dependencies.Windows.outputs['end.time'] ]
      Windows.status: $[ dependencies.Windows.result ]
      Linux_scala_2_13.start: $[ dependencies.Linux_scala_2_13.outputs['start.time'] ]
      Linux_scala_2_13.machine: $[ dependencies.Linux_scala_2_13.outputs['start.machine'] ]
      Linux_scala_2_13.end: $[ dependencies.Linux_scala_2_13.outputs['end.time'] ]
      Linux_scala_2_13.status: $[ dependencies.Linux_scala_2_13.result ]
      release.start: $[ dependencies.release.outputs['start.time'] ]
      release.machine: $[ dependencies.release.outputs['start.machine'] ]
      release.end: $[ dependencies.release.outputs['end.time'] ]
      release.status: $[ dependencies.release.result ]
      compatibility_linux.start: $[ dependencies.compatibility_linux.outputs['start.time'] ]
      compatibility_linux.machine: $[ dependencies.compatibility_linux.outputs['start.machine'] ]
      compatibility_linux.end: $[ dependencies.compatibility_linux.outputs['end.time'] ]
      compatibility_linux.status: $[ dependencies.compatibility_linux.result ]
      compatibility_macos.start: $[ dependencies.compatibility_macos.outputs['start.time'] ]
      compatibility_macos.machine: $[ dependencies.compatibility_macos.outputs['start.machine'] ]
      compatibility_macos.end: $[ dependencies.compatibility_macos.outputs['end.time'] ]
      compatibility_macos.status: $[ dependencies.compatibility_macos.result ]
      compatibility_windows.start: $[ dependencies.compatibility_windows.outputs['start.time'] ]
      compatibility_windows.machine: $[ dependencies.compatibility_windows.outputs['start.machine'] ]
      compatibility_windows.end: $[ dependencies.compatibility_windows.outputs['end.time'] ]
      compatibility_windows.status: $[ dependencies.compatibility_windows.result ]

      branch_sha: $[ dependencies.git_sha.outputs['out.branch'] ]
      master_sha: $[ dependencies.git_sha.outputs['out.master'] ]
      fork_sha: $[ dependencies.git_sha.outputs['out.fork_point'] ]

      # Using expression syntax so we get an empty string if not set, rather
      # than the raw $(VarName) string. Expression syntax works on the
      # variables key, but not on the env one, so we need an extra indirection.
      # Note: These Azure variables are only set for PR builds.
      pr.num: $[ variables['System.PullRequest.PullRequestNumber'] ]
      pr.branch: $[ variables['System.PullRequest.SourceBranch'] ]
    steps:
      - template: ci/bash-lib.yml
        parameters:
          var_name: bash_lib
      - bash: |
          set -euo pipefail

          source dev-env/load.sh
          source $(bash_lib)

          REPORT=$(mktemp)
          cat >$REPORT <<END
          {"jobs": {"Linux": {"start": "$(Linux.start)",
                              "machine": "$(Linux.machine)",
                              "end": "$(Linux.end)",
                              "status": "$(Linux.status)"},
                    "macOS": {"start": "$(macOS.start)",
                              "machine": "$(macOS.machine)",
                              "end": "$(macOS.end)",
                              "status": "$(macOS.status)"},
                    "Windows": {"start": "$(Windows.start)",
                                "machine": "$(Windows.machine)",
                                "end": "$(Windows.end)",
                                "status": "$(Windows.status)"},
                    "release": {"start": "$(release.start)",
                                "machine": "$(release.machine)",
                                "end": "$(release.end)",
                                "status": "$(release.status)"},
                    "compatibility_linux": {"start": "$(compatibility_linux.start)",
                                            "machine": "$(compatibility_linux.machine)",
                                            "end": "$(compatibility_linux.end)",
                                            "status": "$(compatibility_linux.status)"},
                    "compatibility_macos": {"start": "$(compatibility_macos.start)",
                                            "machine": "$(compatibility_macos.machine)",
                                            "end": "$(compatibility_macos.end)",
                                            "status": "$(compatibility_macos.status)"},
                    "compatibility_windows": {"start": "$(compatibility_windows.start)",
                                              "machine": "$(compatibility_windows.machine)",
                                              "end": "$(compatibility_windows.end)",
                                              "status": "$(compatibility_windows.status)"}},
           "id": "$(Build.BuildId)",
           "url": "https://dev.azure.com/digitalasset/daml/_build/results?buildId=$(Build.BuildId)",
           "name": "$(Build.DefinitionName)",
           "version": "$(Build.DefinitionVersion)",
           "queued_by": "$(Build.QueuedBy)",
           "reason": "$(Build.Reason)",
           "branch": "$(Build.SourceBranch)",
           "merge_commit": "$(Build.SourceVersion)",
           "branch_commit": "$(branch_sha)",
           "master_commit": "$(master_sha)",
           "fork_point_commit": "$(fork_sha)",
           "commit_message": $(echo -n "$COMMIT_MSG" | jq -sR),
           "is_fork": "$(System.PullRequest.IsFork)",
           "pr": "$PR_NUM",
           "pr_url": "https://github.com/digital-asset/daml/pull/$PR_NUM",
           "pr_source_branch": "$PR_BRANCH"}
          END
          # Test above JSON is well formed
          cat $REPORT | jq '.'
          REPORT_GZ=$(mktemp)
          cat $REPORT | gzip -9 > $REPORT_GZ
          # Application credentials will not be set for forks. We give up on
          # tracking those for now. "Not set" in Azure world means set to the
          # expression Azure would otherwise substitute, i.e. the literal value
          # of the string in the `env:` block below.
          if [[ "${GCRED:1:${#GCRED}-1}" != '(GOOGLE_APPLICATION_CREDENTIALS_CONTENT)' ]]; then
              gcs "$GCRED" cp "$REPORT_GZ" "gs://daml-data/builds/$(Build.BuildId)_$(date -u +%Y%m%d_%H%M%SZ).json.gz"
          else
              echo "Could not save build data: no credentials."
          fi

          # Linux, macOS and Windows are always required and should always
          # succeed.
          #
          # release only run on releases and is skipped otherwise.
          if [[ "$(Linux.status)" != "Succeeded"
              || "$(macOS.status)" != "Succeeded"
              || "$(Windows.status)" != "Succeeded"
              || "$(compatibility_linux.status)" != "Succeeded"
              || "$(compatibility_macos.status)" != "Succeeded"
              || "$(compatibility_windows.status)" != "Succeeded"
              || "$(release.status)" == "Canceled" ]]; then
              exit 1
          fi
        env:
          GCRED: $(GOOGLE_APPLICATION_CREDENTIALS_CONTENT)
          # Commit message is always set
          COMMIT_MSG: $(Build.SourceVersionMessage)
          # Because these variables are always set (in the variables block),
          # hopefully these should be set as expected (i.e. either correct
          # value or empty string, but not $(Azure.Variable.Name)).
          PR_NUM: $(pr.num)
          PR_BRANCH: $(pr.branch)

  - job: notify_release_pr
    condition: and(not(canceled()),
                   startsWith(variables['Build.SourceBranchName'], 'auto-release-pr-'),
                   eq(dependencies.check_for_release.outputs['out.is_release'], 'true'))
    dependsOn:
      - git_sha
      - collect_build_data
      - check_for_release
    pool:
      name: 'linux-pool'
      demands: assignment -equals default
    variables:
      branch_sha: $[ dependencies.git_sha.outputs['out.branch'] ]
      status: $[ dependencies.collect_build_data.result ]
      is_release: $[ dependencies.check_for_release.outputs['out.is_release'] ]
    steps:
      - checkout: self
        persistCredentials: true
      - template: ci/bash-lib.yml
        parameters:
          var_name: bash-lib
      - bash: |
          set -euo pipefail

          source $(bash-lib)

          AUTH="$(get_gh_auth_header)"
          PR=$(curl -H "$AUTH" \
                    -H "Accept: application/vnd.github.groot-preview+json" \
                    -s -f \
                    "https://api.github.com/repos/digital-asset/daml/commits/$(git rev-parse HEAD)/pulls" \
               | jq '.[0].number' \
               || echo "")
          # Note: if we somehow fail to resolve the PR number from the GitHub
          # API, there is still value in getting the notification on Slack, as
          # we do have the build number and from there we can click through to
          # the PR. Hence the `|| echo ""`.
          PR_HANDLER=$(head -1 release/rotation | awk '{print $1}')

          case "$(status)" in
            Succeeded*)
              msg="has succeeded! Next step is to approve & merge."
              ;;
            Failed*)
              msg="has failed. Please investigate."
              ;;
            *)
              # Should not be reached, but who knows?
              msg="has completed with status $(status). See <https://github.com/digital-asset/daml/blob/master/release/RELEASE.md|RELEASE.md> for what to do next."
              ;;
            esac
          tell_slack "<@${PR_HANDLER}> <https://dev.azure.com/digitalasset/daml/_build/results?buildId=$(Build.BuildId)|Build $(Build.BuildId)> for release PR <https://github.com/digital-asset/daml/pull/${PR}|#${PR}> $msg"

  - job: notify_user
    condition: and(eq(variables['Build.Reason'], 'PullRequest'), not(canceled()))
    dependsOn:
      - git_sha
      - collect_build_data
      - check_for_release
      - check_changelog_entry
    pool:
      name: 'linux-pool'
      demands: assignment -equals default
    variables:
      pr.num: $[ variables['System.PullRequest.PullRequestNumber'] ]
      branch_sha: $[ dependencies.git_sha.outputs['out.branch'] ]
      build_status: $[ dependencies.collect_build_data.result ]
      changelog_status: $[ dependencies.check_changelog_entry.result ]
    steps:
      - template: ci/bash-lib.yml
        parameters:
          var_name: bash-lib
      - bash: |
          set -euo pipefail
          source $(bash-lib)

          user=$(user_slack_handle $(branch_sha))
          if [ "$user" != "" ]; then
              tell_slack "<@${user}> <https://dev.azure.com/digitalasset/daml/_build/results?buildId=$(Build.BuildId)|Build $(Build.BuildId)> for <https://github.com/digital-asset/daml/pull/$(pr.num)|PR $(pr.num)> has completed with status $(build_status) (changelog: $(changelog_status))." \
                         "$(Slack.team-daml-ci)"
          fi<|MERGE_RESOLUTION|>--- conflicted
+++ resolved
@@ -243,13 +243,8 @@
           GOOGLE_APPLICATION_CREDENTIALS_CONTENT: $(GOOGLE_APPLICATION_CREDENTIALS_CONTENT)
       - bash: |
           set -euo pipefail
-<<<<<<< HEAD
           source dev-env/load.sh
-          bazel build --config scala_2_13 //libs-scala/...
-=======
-          eval "$(./dev-env/bin/dade-assist)"
           bazel build --config scala_2_13 //libs-scala/... //daml-lf/data
->>>>>>> a7891a32
           # gatling-utils tests fail with a ClassNotFoundException for scala.collection.SeqLike
           bazel test --config scala_2_13 -- //libs-scala/... //daml-lf/data/... -//libs-scala/gatling-utils/...
         displayName: 'Build'
