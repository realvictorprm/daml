# Copyright (c) 2020 Digital Asset (Switzerland) GmbH and/or its affiliates. All rights reserved.
# SPDX-License-Identifier: Apache-2.0

parameters:
  success-message: '\"$(Agent.JobName) passed: $COMMIT_LINK\"'

steps:
- template: bash-lib.yml
  parameters:
    var_name: bash_lib
- bash: |
    set -euo pipefail
<<<<<<< HEAD
    source dev-env/load.sh
    COMMIT_TITLE=$(git log --pretty=format:%s -n1)
    COMMIT_LINK="<https://dev.azure.com/digitalasset/daml/_build/results?buildId=$(Build.BuildId)|$COMMIT_TITLE>"
=======
    eval "$(dev-env/bin/dade assist)"
    source $(bash_lib)
    COMMIT_TITLE="$(escape_slack $(git log --pretty=format:%s -n1 ${{ parameters.trigger_sha }}))"
    COMMIT_LINK="<https://dev.azure.com/digitalasset/daml/_build/results?buildId=$(Build.BuildId)|${COMMIT_TITLE}>"
>>>>>>> 2d511b44
    if [ "$(Agent.JobStatus)" != "Succeeded" ]; then
        MESSAGE="\":fire: :fire: <!here> :fire: :fire:\n$(Agent.JobName) *FAILED*: $COMMIT_LINK\n:fire: :fire:\""
    else
        MESSAGE="${{ parameters['success-message'] }}"
    fi
    PAYLOAD="{\"text\":$MESSAGE}"
    if [ "$(Build.SourceBranchName)" = "master" ]; then
        curl -XPOST \
             -i \
             -H 'Content-type: application/json' \
             --data "$PAYLOAD" \
             $(Slack.team-daml)
    fi
  displayName: report
  condition: always()<|MERGE_RESOLUTION|>--- conflicted
+++ resolved
@@ -10,16 +10,10 @@
     var_name: bash_lib
 - bash: |
     set -euo pipefail
-<<<<<<< HEAD
     source dev-env/load.sh
-    COMMIT_TITLE=$(git log --pretty=format:%s -n1)
-    COMMIT_LINK="<https://dev.azure.com/digitalasset/daml/_build/results?buildId=$(Build.BuildId)|$COMMIT_TITLE>"
-=======
-    eval "$(dev-env/bin/dade assist)"
     source $(bash_lib)
     COMMIT_TITLE="$(escape_slack $(git log --pretty=format:%s -n1 ${{ parameters.trigger_sha }}))"
     COMMIT_LINK="<https://dev.azure.com/digitalasset/daml/_build/results?buildId=$(Build.BuildId)|${COMMIT_TITLE}>"
->>>>>>> 2d511b44
     if [ "$(Agent.JobStatus)" != "Succeeded" ]; then
         MESSAGE="\":fire: :fire: <!here> :fire: :fire:\n$(Agent.JobName) *FAILED*: $COMMIT_LINK\n:fire: :fire:\""
     else
