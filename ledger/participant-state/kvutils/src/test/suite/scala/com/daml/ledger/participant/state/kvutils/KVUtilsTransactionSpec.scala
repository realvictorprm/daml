--- conflicted
+++ resolved
@@ -114,23 +114,18 @@
         for {
           _ <- preExecuteCreateSimpleContract(alice, seeds.head, simplePackage)
           preparedSubmissions <- inParallelReadOnly(
-            seeds.slice(1, 3).map(prepareExerciseReplaceByKey(alice, simplePackage)))
+            seeds.slice(1, 3).map(prepareExerciseReplaceByKey(alice, simplePackage))
+          )
           preExecutionResults <- sequentially(preparedSubmissions.map(preExecute(_).map(_._2)))
         } yield {
           val Seq(resultA, resultB) = preExecutionResults
           resultA.successfulLogEntry.getPayloadCase shouldEqual DamlLogEntry.PayloadCase.TRANSACTION_ENTRY
 
           resultB.successfulLogEntry.getPayloadCase shouldEqual DamlLogEntry.PayloadCase.TRANSACTION_REJECTION_ENTRY
-<<<<<<< HEAD
           resultB.successfulLogEntry.getTransactionRejectionEntry.getReasonCase shouldEqual DamlTransactionRejectionEntry.ReasonCase.INCONSISTENT
           resultB.successfulLogEntry.getTransactionRejectionEntry.getInconsistent.getDetails should startWith(
-            "Contract keys inconsistent")
-=======
-          resultB.successfulLogEntry.getTransactionRejectionEntry.getReasonCase shouldEqual DamlTransactionRejectionEntry.ReasonCase.DISPUTED
-          resultB.successfulLogEntry.getTransactionRejectionEntry.getDisputed.getDetails should startWith(
-            "dependency error: couldn't find contract "
-          )
->>>>>>> b83c4e94
+            "Contract keys inconsistent"
+          )
         }
       }
 
@@ -141,7 +136,7 @@
           preparedSubmissions <- inParallelReadOnly(
             Seq(
               prepareExerciseConsumeCmd(alice, simplePackage, contractId)(seed(1)),
-              prepareExerciseReplaceByKey(alice, simplePackage)(seed(2))
+              prepareExerciseReplaceByKey(alice, simplePackage)(seed(2)),
             )
           )
           preExecutionResults <- sequentially(preparedSubmissions.map(preExecute(_).map(_._2)))
@@ -152,7 +147,8 @@
           resultB.successfulLogEntry.getPayloadCase shouldEqual DamlLogEntry.PayloadCase.TRANSACTION_REJECTION_ENTRY
           resultB.successfulLogEntry.getTransactionRejectionEntry.getReasonCase shouldEqual DamlTransactionRejectionEntry.ReasonCase.INCONSISTENT
           resultB.successfulLogEntry.getTransactionRejectionEntry.getInconsistent.getDetails should startWith(
-            "Contract keys inconsistent")
+            "Contract keys inconsistent"
+          )
         }
       }
 
@@ -182,14 +178,9 @@
             )
           }
 
-<<<<<<< HEAD
-        def prepareExerciseReplaceHeldByKey(holderContractId: ContractId)(
-            seed: Hash): KVTest[DamlSubmission] =
-=======
-        def preExecuteExerciseReplaceHeldByKey(
+        def prepareExerciseReplaceHeldByKey(
             holderContractId: ContractId
         )(seed: Hash): KVTest[DamlSubmission] =
->>>>>>> b83c4e94
           for {
             exerciseTransaction <- runSimpleCommand(
               alice,
@@ -214,29 +205,18 @@
           preparedSubmissions <- inParallelReadOnly(
             seeds
               .slice(1, 3)
-<<<<<<< HEAD
-              .map(prepareExerciseReplaceHeldByKey(holderContractId)))
+              .map(prepareExerciseReplaceHeldByKey(holderContractId))
+          )
           preExecutionResults <- sequentially(preparedSubmissions.map(preExecute(_).map(_._2)))
-=======
-              .map(preExecuteExerciseReplaceHeldByKey(holderContractId))
-          )
-          preExecutionResults <- sequentially(preExecuted.map(preExecute(_).map(_._2)))
->>>>>>> b83c4e94
         } yield {
           val Seq(resultA, resultB) = preExecutionResults
           resultA.successfulLogEntry.getPayloadCase shouldEqual DamlLogEntry.PayloadCase.TRANSACTION_ENTRY
 
           resultB.successfulLogEntry.getPayloadCase shouldEqual DamlLogEntry.PayloadCase.TRANSACTION_REJECTION_ENTRY
-<<<<<<< HEAD
           resultB.successfulLogEntry.getTransactionRejectionEntry.getReasonCase shouldEqual DamlTransactionRejectionEntry.ReasonCase.INCONSISTENT
           resultB.successfulLogEntry.getTransactionRejectionEntry.getInconsistent.getDetails should startWith(
-            "Contract keys inconsistent")
-=======
-          resultB.successfulLogEntry.getTransactionRejectionEntry.getReasonCase shouldEqual DamlTransactionRejectionEntry.ReasonCase.DISPUTED
-          resultB.successfulLogEntry.getTransactionRejectionEntry.getDisputed.getDetails should startWith(
-            "Missing input state for key contract_id: "
-          )
->>>>>>> b83c4e94
+            "Contract keys inconsistent"
+          )
         }
       }
 
@@ -520,19 +500,19 @@
         submissionSeed = seed,
       )
       (entryId, preExecutionResult) = creationResult
-    } yield
-      contractIdOfCreateTransaction(
-        KeyValueConsumption.logEntryToUpdate(
-          entryId,
-          preExecutionResult.successfulLogEntry,
-          Some(recordTime),
-        ))
+    } yield contractIdOfCreateTransaction(
+      KeyValueConsumption.logEntryToUpdate(
+        entryId,
+        preExecutionResult.successfulLogEntry,
+        Some(recordTime),
+      )
+    )
 
   private def prepareExerciseReplaceByKey(
       submitter: Party,
       simplePackage: SimplePackage,
   )(
-      seed: Hash,
+      seed: Hash
   ): KVTest[DamlSubmission] =
     for {
       exerciseTransaction <- runSimpleCommand(
@@ -552,7 +532,7 @@
       simplePackage: SimplePackage,
       contractId: ContractId,
   )(
-      seed: Hash,
+      seed: Hash
   ): KVTest[DamlSubmission] =
     for {
       exerciseTransaction <- runSimpleCommand(
