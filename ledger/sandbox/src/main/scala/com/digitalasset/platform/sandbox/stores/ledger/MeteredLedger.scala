// Copyright (c) 2019 The DAML Authors. All rights reserved.
// SPDX-License-Identifier: Apache-2.0

package com.digitalasset.platform.sandbox.stores.ledger

import java.time.Instant

import akka.NotUsed
import akka.stream.scaladsl.Source
import com.codahale.metrics.MetricRegistry
import com.daml.ledger.participant.state.index.v2.PackageDetails
import com.daml.ledger.participant.state.v1._
import com.digitalasset.daml.lf.data.Ref.{PackageId, Party, TransactionIdString}
import com.digitalasset.daml.lf.data.Time
import com.digitalasset.daml.lf.language.Ast
import com.digitalasset.daml.lf.transaction.Node.GlobalKey
import com.digitalasset.daml.lf.value.Value
import com.digitalasset.daml.lf.value.Value.AbsoluteContractId
import com.digitalasset.daml_lf_dev.DamlLf.Archive
import com.digitalasset.ledger.api.domain.{LedgerId, PartyDetails}
import com.digitalasset.platform.participant.util.EventFilter.TemplateAwareFilter
import com.digitalasset.platform.sandbox.metrics.timedFuture
import com.digitalasset.platform.sandbox.stores.ActiveLedgerState.Contract

import scala.concurrent.Future

private class MeteredReadOnlyLedger(ledger: ReadOnlyLedger, metrics: MetricRegistry)
    extends ReadOnlyLedger {

  private object Metrics {
    val lookupContract = metrics.timer("Ledger.lookupContract")
    val lookupKey = metrics.timer("Ledger.lookupKey")
    val lookupTransaction = metrics.timer("Ledger.lookupTransaction")
    val lookupLedgerConfiguration = metrics.timer("Ledger.lookupLedgerConfiguration ")
    val parties = metrics.timer("Ledger.parties")
    val partyAllocationEntries = metrics.timer("Ledger.partyAllocationEntries")
    val lookupPartyAllocationEntry = metrics.timer("Ledger.lookupPartyAllocationEntry")
    val listLfPackages = metrics.timer("Ledger.listLfPackages")
    val getLfArchive = metrics.timer("Ledger.getLfArchive")
    val getLfPackage = metrics.timer("Ledger.getLfPackage")
  }

  override def ledgerId: LedgerId = ledger.ledgerId

  override def ledgerEntries(offset: Option[Long]): Source[(Long, LedgerEntry), NotUsed] =
    ledger.ledgerEntries(offset)

  override def ledgerEnd: Long = ledger.ledgerEnd

  override def snapshot(filter: TemplateAwareFilter): Future[LedgerSnapshot] =
    ledger.snapshot(filter)

  override def lookupContract(
      contractId: Value.AbsoluteContractId,
      forParty: Party): Future[Option[Contract]] =
    timedFuture(Metrics.lookupContract, ledger.lookupContract(contractId, forParty))

  override def lookupKey(key: GlobalKey, forParty: Party): Future[Option[AbsoluteContractId]] =
    timedFuture(Metrics.lookupKey, ledger.lookupKey(key, forParty))

  override def lookupTransaction(
      transactionId: TransactionIdString): Future[Option[(Long, LedgerEntry.Transaction)]] =
    timedFuture(Metrics.lookupTransaction, ledger.lookupTransaction(transactionId))

  override def parties: Future[List[PartyDetails]] =
    timedFuture(Metrics.parties, ledger.parties)

  override def listLfPackages(): Future[Map[PackageId, PackageDetails]] =
    timedFuture(Metrics.listLfPackages, ledger.listLfPackages())

  override def getLfArchive(packageId: PackageId): Future[Option[Archive]] =
    timedFuture(Metrics.getLfArchive, ledger.getLfArchive(packageId))

  override def getLfPackage(packageId: PackageId): Future[Option[Ast.Package]] =
    timedFuture(Metrics.getLfPackage, ledger.getLfPackage(packageId))

  override def lookupPackageUploadEntry(
      submissionId: SubmissionId): Future[Option[PackageUploadLedgerEntry]] =
    ledger.lookupPackageUploadEntry(submissionId)

  override def close(): Unit = {
    ledger.close()
  }

<<<<<<< HEAD
  override def lookupPartyAllocationEntry(
      submissionId: SubmissionId): Future[Option[PartyAllocationLedgerEntry]] =
    timedFuture(Metrics.lookupPartyAllocationEntry, ledger.lookupPartyAllocationEntry(submissionId))
=======
  override def lookupLedgerConfiguration(): Future[Option[Configuration]] =
    timedFuture(Metrics.lookupLedgerConfiguration, ledger.lookupLedgerConfiguration())

  override def configurationEntries(
      offset: Option[Long]): Source[(Long, ConfigurationEntry), NotUsed] =
    ledger.configurationEntries(offset)
>>>>>>> d3d68910
}

object MeteredReadOnlyLedger {
  def apply(ledger: ReadOnlyLedger, metrics: MetricRegistry): ReadOnlyLedger =
    new MeteredReadOnlyLedger(ledger, metrics)
}

private class MeteredLedger(ledger: Ledger, metrics: MetricRegistry)
    extends MeteredReadOnlyLedger(ledger, metrics)
    with Ledger {

  private object Metrics {
    val publishHeartbeat = metrics.timer("Ledger.publishHeartbeat")
    val publishTransaction = metrics.timer("Ledger.publishTransaction")
    val addParty = metrics.timer("Ledger.addParty")
    val uploadPackages = metrics.timer("Ledger.uploadPackages")
    val publishConfiguration = metrics.timer("Ledger.publishConfiguration ")
  }

  override def publishHeartbeat(time: Instant): Future[Unit] =
    timedFuture(Metrics.publishHeartbeat, ledger.publishHeartbeat(time))

  override def publishTransaction(
      submitterInfo: SubmitterInfo,
      transactionMeta: TransactionMeta,
      transaction: SubmittedTransaction): Future[SubmissionResult] =
    timedFuture(
      Metrics.publishTransaction,
      ledger.publishTransaction(submitterInfo, transactionMeta, transaction))

  override def allocateParty(
      party: Party,
      displayName: Option[String],
      submissionId: SubmissionId,
      participantId: ParticipantId): Future[SubmissionResult] =
    timedFuture(
      Metrics.addParty,
      ledger.allocateParty(party, displayName, submissionId, participantId))

  override def uploadPackages(
      knownSince: Instant,
      sourceDescription: Option[String],
      payload: List[Archive],
      submissionId: SubmissionId,
      participantId: ParticipantId): Future[SubmissionResult] =
    timedFuture(
      Metrics.uploadPackages,
      ledger.uploadPackages(knownSince, sourceDescription, payload, submissionId, participantId))

  override def publishConfiguration(
      maxRecordTime: Time.Timestamp,
      submissionId: String,
      config: Configuration): Future[SubmissionResult] =
    timedFuture(
      Metrics.publishConfiguration,
      ledger.publishConfiguration(maxRecordTime, submissionId, config))

  override def close(): Unit = {
    ledger.close()
  }

}

object MeteredLedger {
  def apply(ledger: Ledger, metrics: MetricRegistry): Ledger = new MeteredLedger(ledger, metrics)
}<|MERGE_RESOLUTION|>--- conflicted
+++ resolved
@@ -82,18 +82,16 @@
     ledger.close()
   }
 
-<<<<<<< HEAD
   override def lookupPartyAllocationEntry(
       submissionId: SubmissionId): Future[Option[PartyAllocationLedgerEntry]] =
     timedFuture(Metrics.lookupPartyAllocationEntry, ledger.lookupPartyAllocationEntry(submissionId))
-=======
+
   override def lookupLedgerConfiguration(): Future[Option[Configuration]] =
     timedFuture(Metrics.lookupLedgerConfiguration, ledger.lookupLedgerConfiguration())
 
   override def configurationEntries(
       offset: Option[Long]): Source[(Long, ConfigurationEntry), NotUsed] =
     ledger.configurationEntries(offset)
->>>>>>> d3d68910
 }
 
 object MeteredReadOnlyLedger {
